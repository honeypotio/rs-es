--- conflicted
+++ resolved
@@ -320,7 +320,6 @@
 
 ### Some, non-exhaustive, specific TODOs
 
-<<<<<<< HEAD
 0. Remove extraneous println debugging
 0. Test the Global and/or ReverseNested aggregations.
 0. Aggregations use many macros, many could be replaced with functions.
@@ -335,9 +334,7 @@
 1. Decide whether it's best in structs that contain a "document" to box the document or not?
 2. Re-enable UPDATE BULK option. (may be related to Script refactoring)
 2. Find way of switching off source document when scan-and-scroll for deleting purposes.
-=======
 0. Add a CONTRIBUTING.md
->>>>>>> fe8afea8
 1. Transcribe this TODO list into specific GitHub issues, for easier management.
 2. Handling API calls that don't deal with JSON objects.
 2. Documentation.
